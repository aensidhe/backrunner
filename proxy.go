package main

import (
	"bytes"
	"encoding/json"
	"flag"
	"fmt"
	"io/ioutil"
	"log"
	"math/rand"
	"net/http"
	"net/url"
	"strings"
	//"time"
)

var (
	proxy bproxy

	upload_prefix string = "/upload/"
	delete_prefix string = "/delete/"
	ping_prefix   string = "/ping/"

	auth_header_str string = "Authorization"
)

type KeyError struct {
	url    string
	status int
	data   []byte
}

func (k *KeyError) Error() string {
	return fmt.Sprintf("url: %s: error code: %d, returned data: '%s'", k.url, k.status, fmt.Sprintf("%s", k.data))
}

func NewKeyError(url string, status int, data []byte) error {
	return &KeyError{
		url:    url,
		status: status,
		data:   data,
	}
}

type bproxy struct {
	host   string
	client *http.Client
	acl    map[string]BucketACL
}

type request struct {
	proxy *bproxy
<<<<<<< HEAD
	url string
	user string
=======
	url   string
>>>>>>> 7b137782
	query url.Values
	data  []byte

	reply  []byte
	status int
}

func (p *bproxy) proxy_request(req *http.Request) (new_req request) {
	new_req = request{
		proxy:  p,
		url:    "",
		query:  req.URL.Query(),
		data:   nil,
		reply:  nil,
		status: http.StatusBadRequest,
	}

	return
}

func (r *request) send() (err error) {
	buf := bytes.NewBuffer([]byte{})

	if r.data != nil {
		buf = bytes.NewBuffer(r.data)
	}

	req, err := http.NewRequest("POST", r.url, buf)
	if err != nil {
		r.status = http.StatusPreconditionFailed
		log.Printf("url: %s: new request failed: %q", r.url, err)
		return
	}

	req.URL.RawQuery = r.query.Encode()
	sign, err := r.proxy.generate_signature(r.user, req)
	if err != nil {
		r.status = http.StatusForbidden
		return
	}

	req.Header[auth_header_str] = []string{"riftv1 " + r.user + ":" + sign}

	resp, err := r.proxy.client.Do(req)
	if err != nil {
		r.status = http.StatusTeapot
		log.Printf("url: %s: post failed: %q", req.URL, err)
		return
	}
	defer resp.Body.Close()

	r.status = resp.StatusCode

	r.reply, err = ioutil.ReadAll(resp.Body)
	if err != nil {
		log.Printf("url: %s: readall response failed: %q", req.URL, err)
		return
	}

	if resp.StatusCode != http.StatusOK {
		err = NewKeyError(req.URL.String(), resp.StatusCode, r.reply)
		log.Printf("%s", err)
		return
	}

	return
}

func generate_url(host, key, bucket, operation string) string {
	return fmt.Sprintf("http://%s/%s/%s/%s", host, operation, bucket, key)
}

func (p *bproxy) generate_url(key, bucket, operation string) string {
	return generate_url(p.host, key, bucket, operation)
}

func (p *bproxy) generate_signature(user string, r *http.Request) (sign string, err error) {
	acl, ok := p.acl[user]
	if !ok {
		err = NewKeyError(r.URL.String(), http.StatusForbidden, []byte(fmt.Sprintf("url: %s: there is no user '%s' in ACL\n", r.URL, user)))
		return
	}

	sign, err = GenerateSignature(acl.token, r.Method, r.URL, r.Header)
	if err != nil {
		err = NewKeyError(r.URL.String(), http.StatusForbidden, []byte(fmt.Sprintf("url: %s: hmac generation failed: %s\n", r.URL, err)))
		return
	}

	return
}

func (p *bproxy) auth_check(r *http.Request) (user string, err error) {
	user = ""
	err = nil
	if p.acl == nil {
		return
	}

	auth_headers, ok := r.Header[auth_header_str]
	if !ok {
		err = NewKeyError(r.URL.String(), http.StatusForbidden, []byte(fmt.Sprintf("url: %s: there is no '%s' header\n", r.URL, auth_header_str)))
		return
	}

	auth_data := strings.Split(auth_headers[0], " ")
	if len(auth_data) != 2 {
		err = NewKeyError(r.URL.String(), http.StatusForbidden, []byte(fmt.Sprintf("url: %s: auth header1 '%s' must be 'riftv1 user:hmac'\n",
			r.URL, auth_headers[0])))
		return
	}

	auth_data = strings.Split(auth_data[1], ":")
	if len(auth_data) != 2 {
		err = NewKeyError(r.URL.String(), http.StatusForbidden, []byte(fmt.Sprintf("url: %s: auth header2 '%s' must be 'riftv1 user:hmac'\n",
			r.URL, auth_headers[0])))
		return
	}

	user = auth_data[0]
	recv_auth := auth_data[1]

	calc_auth, err := p.generate_signature(user, r)
	if err != nil {
		return
	}

	if recv_auth != calc_auth {
		err = NewKeyError(r.URL.String(), http.StatusForbidden,
			[]byte(fmt.Sprintf("url: %s: hmac mismatch: recv: '%s', calc: '%s'\n", r.URL, recv_auth, calc_auth)))
		return
	}

	return user, nil
}

func upload_handler(w http.ResponseWriter, r *http.Request) {
	defer r.Body.Close()

	user, err := proxy.auth_check(r)
	if err != nil {
		log.Printf("url: %s: upload: auth check failed: %q\n", r.URL, err)
		http.Error(w, err.Error(), http.StatusForbidden)
		return
	}

	data, err := ioutil.ReadAll(r.Body)
	if err != nil {
		log.Printf("url: %s: upload: readall failed: %q\n", r.URL, err)
		http.Error(w, err.Error(), http.StatusBadRequest)
		return
	}

	bucket := Buckets[rand.Intn(len(Buckets))]
	key := r.URL.Path[len(upload_prefix):]

	req := proxy.proxy_request(r)
	req.url = proxy.generate_url(key, bucket, "upload")
	req.data = data
	req.user = user

	err = req.send()
	if err != nil {
		log.Printf("url: %s: upload: send failed: %q\n", r.URL, err)
		http.Error(w, err.Error(), req.status)
		return
	}

	query := "?" + req.query.Encode()
	if len(query) == 1 {
		query = ""
	}

	type ent_reply struct {
		Get    string `json:"get"`
		Update string `json:"update"`
		Delete string `json:"delete"`
		Key    string `json:"key"`
		Reply  string `json:"reply"`
	}
	type upload_reply struct {
		Bucket  string    `json:"bucket"`
		Primary ent_reply `json:"primary"`
	}

	reply := upload_reply{
		Bucket: bucket,
		Primary: ent_reply{
			Key:    key,
			Get:    "GET " + proxy.generate_url(key, bucket, "get"),
			Update: "POST " + req.url + query,
			Delete: "POST " + proxy.generate_url(key, bucket, "delete"),
			Reply:  string(req.reply),
		},
	}

	reply_json, err := json.Marshal(reply)
	if err != nil {
		log.Printf("url: %s: upload: json marshal failed: %q\n", r.URL, err)

		req.url = proxy.generate_url(key, bucket, "delete")
		req.send()

		http.Error(w, err.Error(), http.StatusBadRequest)
		return
	}

	http.Error(w, string(reply_json), http.StatusOK)
}

func delete_handler(w http.ResponseWriter, r *http.Request) {
	defer r.Body.Close()

	user, err := proxy.auth_check(r)
	if err != nil {
		log.Printf("url: %s: delete: auth check failed: %q\n", r.URL, err)
		http.Error(w, err.Error(), http.StatusForbidden)
		return
	}

	pc := strings.Split(r.URL.Path, "/")
	if len(pc) < 2 {
		tmp := fmt.Sprintf("url: %s: delete: invalid URL, there must be at least 2 components in the path\n", r.URL)
		log.Printf("%s\n", tmp)
		http.Error(w, tmp, http.StatusBadRequest)
		return
	}

	bucket := pc[2]
	key := strings.Join(pc[3:], "/")

	req := proxy.proxy_request(r)
	req.url = proxy.generate_url(key, bucket, "delete")
	req.user = user

	err = req.send()
	if err != nil {
		log.Printf("url: %s: delete: delete request failed: %q\n", r.URL, err)

		if req.status == http.StatusOK {
			req.status = http.StatusBadRequest
		}

		str := string(req.reply) + "\n" + err.Error()
		http.Error(w, str, req.status)
		return
	}

	http.Error(w, "Successfully removed key '"+key+"': "+string(req.reply), http.StatusOK)
}

func ping_handler(w http.ResponseWriter, r *http.Request) {
	http.Error(w, "Ping OK", http.StatusOK)
}

type stringslice []string

func (str *stringslice) String() string {
	return fmt.Sprintf("%d", *str)
}

func (str *stringslice) Set(value string) error {
	*str = append(*str, value)
	return nil
}

func main() {
	var remotes stringslice
	flag.Var(&remotes, "remote", "connect to the RIFT proxy on given address in the following format: address:port")
	listen := flag.String("listen", ":9090", "listen and serve address")
	buckets := flag.String("buckets", "", "buckets file (file format: new-line separated list of bucket names)")
	acl := flag.String("acl", "", "ACL file in the same JSON format as RIFT buckets")
	flag.Parse()

	if len(remotes) == 0 {
		log.Fatal("no remote nodes specified")
	}

	for _, r := range remotes {
		fmt.Printf("remote: %s\n", r)
	}

	if *buckets == "" {
		log.Fatal("there is no bucket file")
	}

	err := BucketsInit(*buckets)
	if err != nil {
		log.Fatal("Buckets file '"+*buckets+"'", err)
	}

	rand.Seed(9)

	proxy.client = &http.Client{}
	proxy.host = remotes[0]
	proxy.acl = nil

	if *acl != "" {
		var err error
		proxy.acl, err = BucketACL_Extract_JSON_File(*acl)
		if err != nil {
			log.Fatal("ACL: ", err)
		}
	}

	http.HandleFunc(upload_prefix, upload_handler)
	http.HandleFunc(delete_prefix, delete_handler)
	http.HandleFunc(ping_prefix, ping_handler)

	err = http.ListenAndServe(*listen, nil)
	if err != nil {
		log.Fatal("ListenAndServe: ", err)
	}
}<|MERGE_RESOLUTION|>--- conflicted
+++ resolved
@@ -50,12 +50,8 @@
 
 type request struct {
 	proxy *bproxy
-<<<<<<< HEAD
 	url string
 	user string
-=======
-	url   string
->>>>>>> 7b137782
 	query url.Values
 	data  []byte
 
